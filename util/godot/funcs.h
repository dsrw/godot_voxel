--- conflicted
+++ resolved
@@ -25,16 +25,14 @@
 // This API can be confusing so I made a wrapper
 int get_visible_instance_count(const MultiMesh &mm);
 
-<<<<<<< HEAD
 // Generates a wireframe-mesh that highlights edges of a triangle-mesh where vertices are not shared
 Array generate_debug_seams_wireframe_surface(Ref<Mesh> src_mesh, int surface_index);
-=======
+
 // `(ref1 = ref2).is_valid()` does not work because Ref<T> does not implement an `operator=` returning the value
 template <typename From_T, typename To_T>
 inline bool try_get_as(Ref<From_T> from, Ref<To_T> &to) {
 	to = from;
 	return to.is_valid();
 }
->>>>>>> f72687ac
 
 #endif // VOXEL_UTILITY_GODOT_FUNCS_H