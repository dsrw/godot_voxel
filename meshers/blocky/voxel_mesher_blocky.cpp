#include "voxel_mesher_blocky.h"
#include "../../cube_tables.h"
#include "../../util/utility.h"
#include "../../voxel_library.h"
#include <core/os/os.h>

namespace {

template <typename T>
void raw_copy_to(PoolVector<T> &to, const Vector<T> &from) {
	to.resize(from.size());
	typename PoolVector<T>::Write w = to.write();
	memcpy(w.ptr(), from.ptr(), from.size() * sizeof(T));
}

inline bool is_face_visible(const VoxelLibrary &lib, const Voxel &vt, int other_voxel_id) {
	if (other_voxel_id == 0) { // air
		return true;
	}
	if (lib.has_voxel(other_voxel_id)) {
		const Voxel &other_vt = lib.get_voxel_const(other_voxel_id);
		return other_vt.is_transparent() && vt.get_id() != other_voxel_id;
	}
	return true;
}

inline bool is_transparent(const VoxelLibrary &lib, int voxel_id) {
	if (lib.has_voxel(voxel_id)) {
		return lib.get_voxel_const(voxel_id).is_transparent();
	}
	return true;
}

} // namespace

VoxelMesherBlocky::VoxelMesherBlocky() :
		_baked_occlusion_darkness(0.8),
		_bake_occlusion(true) {
	set_padding(PADDING, PADDING);
}

void VoxelMesherBlocky::set_library(Ref<VoxelLibrary> library) {
	_library = library;
}

void VoxelMesherBlocky::set_occlusion_darkness(float darkness) {
	_baked_occlusion_darkness = darkness;
	if (_baked_occlusion_darkness < 0.0) {
		_baked_occlusion_darkness = 0.0;
	} else if (_baked_occlusion_darkness >= 1.0) {
		_baked_occlusion_darkness = 1.0;
	}
}

void VoxelMesherBlocky::set_occlusion_enabled(bool enable) {
	_bake_occlusion = enable;
}

void VoxelMesherBlocky::build(VoxelMesher::Output &output, const VoxelMesher::Input &input) {
	//uint64_t time_before = OS::get_singleton()->get_ticks_usec();

	const int channel = VoxelBuffer::CHANNEL_TYPE;

	ERR_FAIL_COND(_library.is_null());
	const VoxelLibrary &library = **_library;

	for (unsigned int i = 0; i < MAX_MATERIALS; ++i) {
		Arrays &a = _arrays[i];
		a.positions.clear();
		a.normals.clear();
		a.uvs.clear();
		a.colors.clear();
		a.indices.clear();
	}

	float baked_occlusion_darkness = 0;
	if (_bake_occlusion) {
		baked_occlusion_darkness = _baked_occlusion_darkness / 3.0;
	}

	// The technique is Culled faces.
	// Could be improved with greedy meshing: https://0fps.net/2012/06/30/meshing-in-a-minecraft-game/
	// However I don't feel it's worth it yet:
	// - Not so much gain for organic worlds with lots of texture variations
	// - Works well with cubes but not with any shape
	// - Slower
	// => Could be implemented in a separate class?

	const VoxelBuffer &voxels = input.voxels;
#ifdef TOOLS_ENABLED
	if (input.lod != 0) {
		WARN_PRINT("VoxelMesherBlocky received lod != 0, it is not supported");
	}
#endif

	// Data must be padded, hence the off-by-one
	Vector3i min = Vector3i(get_minimum_padding());
	Vector3i max = voxels.get_size() - Vector3i(get_maximum_padding());

	int index_offsets[MAX_MATERIALS] = { 0 };

	// Iterate 3D padded data to extract voxel faces.
	// This is the most intensive job in this class, so all required data should be as fit as possible.

	// The buffer we receive MUST be dense (i.e not compressed, and channels allocated).
	// That means we can use raw pointers to voxel data inside instead of using the higher-level getters,
	// and then save a lot of time.

<<<<<<< HEAD
	ERR_FAIL_COND(buffer.get_channel_depth(channel) != VoxelBuffer::DEPTH_8_BIT);
	ERR_FAIL_COND(buffer.get_channel_compression(channel) != VoxelBuffer::COMPRESSION_NONE);
	uint8_t *type_buffer = buffer.get_channel_raw(channel);
=======
	uint8_t *type_buffer = voxels.get_channel_raw(channel);
>>>>>>> dacd18b7
	/*       _
	//      | \
	//     /\ \\
	//    / /|\\\
	//    | |\ \\\
	//    | \_\ \\|
	//    |    |  )
	//     \   |  |
	//      \    /
	*/
	if (type_buffer == nullptr) {
		// No data to read, the channel is probably uniform
		// TODO This is an invalid behavior IF sending a full block of uniformly opaque cubes,
		// however not likely for terrains because with neighbor padding, such a case means no face would be generated anyways
		return;
	}

	//CRASH_COND(memarr_len(type_buffer) != buffer.get_volume() * sizeof(uint8_t));

	// Build lookup tables so to speed up voxel access.
	// These are values to add to an address in order to get given neighbor.

	int row_size = voxels.get_size().y;
	int deck_size = voxels.get_size().x * row_size;

	int side_neighbor_lut[Cube::SIDE_COUNT];
	side_neighbor_lut[Cube::SIDE_LEFT] = row_size;
	side_neighbor_lut[Cube::SIDE_RIGHT] = -row_size;
	side_neighbor_lut[Cube::SIDE_BACK] = -deck_size;
	side_neighbor_lut[Cube::SIDE_FRONT] = deck_size;
	side_neighbor_lut[Cube::SIDE_BOTTOM] = -1;
	side_neighbor_lut[Cube::SIDE_TOP] = 1;

	int edge_neighbor_lut[Cube::EDGE_COUNT];
	edge_neighbor_lut[Cube::EDGE_BOTTOM_BACK] = side_neighbor_lut[Cube::SIDE_BOTTOM] + side_neighbor_lut[Cube::SIDE_BACK];
	edge_neighbor_lut[Cube::EDGE_BOTTOM_FRONT] = side_neighbor_lut[Cube::SIDE_BOTTOM] + side_neighbor_lut[Cube::SIDE_FRONT];
	edge_neighbor_lut[Cube::EDGE_BOTTOM_LEFT] = side_neighbor_lut[Cube::SIDE_BOTTOM] + side_neighbor_lut[Cube::SIDE_LEFT];
	edge_neighbor_lut[Cube::EDGE_BOTTOM_RIGHT] = side_neighbor_lut[Cube::SIDE_BOTTOM] + side_neighbor_lut[Cube::SIDE_RIGHT];
	edge_neighbor_lut[Cube::EDGE_BACK_LEFT] = side_neighbor_lut[Cube::SIDE_BACK] + side_neighbor_lut[Cube::SIDE_LEFT];
	edge_neighbor_lut[Cube::EDGE_BACK_RIGHT] = side_neighbor_lut[Cube::SIDE_BACK] + side_neighbor_lut[Cube::SIDE_RIGHT];
	edge_neighbor_lut[Cube::EDGE_FRONT_LEFT] = side_neighbor_lut[Cube::SIDE_FRONT] + side_neighbor_lut[Cube::SIDE_LEFT];
	edge_neighbor_lut[Cube::EDGE_FRONT_RIGHT] = side_neighbor_lut[Cube::SIDE_FRONT] + side_neighbor_lut[Cube::SIDE_RIGHT];
	edge_neighbor_lut[Cube::EDGE_TOP_BACK] = side_neighbor_lut[Cube::SIDE_TOP] + side_neighbor_lut[Cube::SIDE_BACK];
	edge_neighbor_lut[Cube::EDGE_TOP_FRONT] = side_neighbor_lut[Cube::SIDE_TOP] + side_neighbor_lut[Cube::SIDE_FRONT];
	edge_neighbor_lut[Cube::EDGE_TOP_LEFT] = side_neighbor_lut[Cube::SIDE_TOP] + side_neighbor_lut[Cube::SIDE_LEFT];
	edge_neighbor_lut[Cube::EDGE_TOP_RIGHT] = side_neighbor_lut[Cube::SIDE_TOP] + side_neighbor_lut[Cube::SIDE_RIGHT];

	int corner_neighbor_lut[Cube::CORNER_COUNT];
	corner_neighbor_lut[Cube::CORNER_BOTTOM_BACK_LEFT] = side_neighbor_lut[Cube::SIDE_BOTTOM] + side_neighbor_lut[Cube::SIDE_BACK] + side_neighbor_lut[Cube::SIDE_LEFT];
	corner_neighbor_lut[Cube::CORNER_BOTTOM_BACK_RIGHT] = side_neighbor_lut[Cube::SIDE_BOTTOM] + side_neighbor_lut[Cube::SIDE_BACK] + side_neighbor_lut[Cube::SIDE_RIGHT];
	corner_neighbor_lut[Cube::CORNER_BOTTOM_FRONT_RIGHT] = side_neighbor_lut[Cube::SIDE_BOTTOM] + side_neighbor_lut[Cube::SIDE_FRONT] + side_neighbor_lut[Cube::SIDE_RIGHT];
	corner_neighbor_lut[Cube::CORNER_BOTTOM_FRONT_LEFT] = side_neighbor_lut[Cube::SIDE_BOTTOM] + side_neighbor_lut[Cube::SIDE_FRONT] + side_neighbor_lut[Cube::SIDE_LEFT];
	corner_neighbor_lut[Cube::CORNER_TOP_BACK_LEFT] = side_neighbor_lut[Cube::SIDE_TOP] + side_neighbor_lut[Cube::SIDE_BACK] + side_neighbor_lut[Cube::SIDE_LEFT];
	corner_neighbor_lut[Cube::CORNER_TOP_BACK_RIGHT] = side_neighbor_lut[Cube::SIDE_TOP] + side_neighbor_lut[Cube::SIDE_BACK] + side_neighbor_lut[Cube::SIDE_RIGHT];
	corner_neighbor_lut[Cube::CORNER_TOP_FRONT_RIGHT] = side_neighbor_lut[Cube::SIDE_TOP] + side_neighbor_lut[Cube::SIDE_FRONT] + side_neighbor_lut[Cube::SIDE_RIGHT];
	corner_neighbor_lut[Cube::CORNER_TOP_FRONT_LEFT] = side_neighbor_lut[Cube::SIDE_TOP] + side_neighbor_lut[Cube::SIDE_FRONT] + side_neighbor_lut[Cube::SIDE_LEFT];

	//uint64_t time_prep = OS::get_singleton()->get_ticks_usec() - time_before;
	//time_before = OS::get_singleton()->get_ticks_usec();

	for (unsigned int z = min.z; z < (unsigned int)max.z; ++z) {
		for (unsigned int x = min.x; x < (unsigned int)max.x; ++x) {
			for (unsigned int y = min.y; y < (unsigned int)max.y; ++y) {
				// min and max are chosen such that you can visit 1 neighbor away from the current voxel without size check

				const int voxel_index = y + x * row_size + z * deck_size;
				const int voxel_id = type_buffer[voxel_index];

				if (voxel_id != 0 && library.has_voxel(voxel_id)) {

					const Voxel &voxel = library.get_voxel_const(voxel_id);

					Arrays &arrays = _arrays[voxel.get_material_id()];
					int &index_offset = index_offsets[voxel.get_material_id()];

					// Hybrid approach: extract cube faces and decimate those that aren't visible,
					// and still allow voxels to have geometry that is not a cube

					// Sides
					for (unsigned int side = 0; side < Cube::SIDE_COUNT; ++side) {

						const PoolVector<Vector3> &positions = voxel.get_model_side_positions(side);
						const unsigned int vertex_count = positions.size();

						if (vertex_count != 0) {

							const int neighbor_voxel_id = type_buffer[voxel_index + side_neighbor_lut[side]];

							// TODO Better face visibility test
							if (is_face_visible(library, voxel, neighbor_voxel_id)) {

								// The face is visible

								int shaded_corner[8] = { 0 };

								if (_bake_occlusion) {

									// Combinatory solution for https://0fps.net/2013/07/03/ambient-occlusion-for-minecraft-like-worlds/

									for (unsigned int j = 0; j < 4; ++j) {
										unsigned int edge = Cube::g_side_edges[side][j];
										int edge_neighbor_id = type_buffer[voxel_index + edge_neighbor_lut[edge]];
										if (!is_transparent(library, edge_neighbor_id)) {
											shaded_corner[Cube::g_edge_corners[edge][0]] += 1;
											shaded_corner[Cube::g_edge_corners[edge][1]] += 1;
										}
									}
									for (unsigned int j = 0; j < 4; ++j) {
										unsigned int corner = Cube::g_side_corners[side][j];
										if (shaded_corner[corner] == 2) {
											shaded_corner[corner] = 3;
										} else {
											int corner_neigbor_id = type_buffer[voxel_index + corner_neighbor_lut[corner]];
											if (!is_transparent(library, corner_neigbor_id)) {
												shaded_corner[corner] += 1;
											}
										}
									}
								}

								PoolVector<Vector3>::Read rv = positions.read();
								PoolVector<Vector2>::Read rt = voxel.get_model_side_uv(side).read();

								// Subtracting 1 because the data is padded
								Vector3 pos(x - 1, y - 1, z - 1);

								// Append vertices of the faces in one go, don't use push_back

								{
									const int append_index = arrays.positions.size();
									arrays.positions.resize(arrays.positions.size() + vertex_count);
									Vector3 *w = arrays.positions.data() + append_index;
									for (unsigned int i = 0; i < vertex_count; ++i) {
										w[i] = rv[i] + pos;
									}
								}

								{
									const int append_index = arrays.uvs.size();
									arrays.uvs.resize(arrays.uvs.size() + vertex_count);
									memcpy(arrays.uvs.data() + append_index, rt.ptr(), vertex_count * sizeof(Vector2));
								}

								{
									const int append_index = arrays.normals.size();
									arrays.normals.resize(arrays.normals.size() + vertex_count);
									Vector3 *w = arrays.normals.data() + append_index;
									for (unsigned int i = 0; i < vertex_count; ++i) {
										w[i] = Cube::g_side_normals[side].to_vec3();
									}
								}

								{
									const int append_index = arrays.colors.size();
									arrays.colors.resize(arrays.colors.size() + vertex_count);
									Color *w = arrays.colors.data() + append_index;
									const Color modulate_color = voxel.get_color();

									if (_bake_occlusion) {

										for (unsigned int i = 0; i < vertex_count; ++i) {
											Vector3 v = rv[i];

											// General purpose occlusion colouring.
											// TODO Optimize for cubes
											// TODO Fix occlusion inconsistency caused by triangles orientation? Not sure if worth it
											float shade = 0;
											for (unsigned int j = 0; j < 4; ++j) {
												unsigned int corner = Cube::g_side_corners[side][j];
												if (shaded_corner[corner]) {
													float s = baked_occlusion_darkness * static_cast<float>(shaded_corner[corner]);
													float k = 1.0 - Cube::g_corner_position[corner].distance_to(v);
													if (k < 0.0) {
														k = 0.0;
													}
													s *= k;
													if (s > shade) {
														shade = s;
													}
												}
											}
											float gs = 1.0 - shade;
											w[i] = Color(gs, gs, gs) * modulate_color;
										}

									} else {
										for (unsigned int i = 0; i < vertex_count; ++i) {
											w[i] = modulate_color;
										}
									}
								}

								const PoolVector<int> &side_indices = voxel.get_model_side_indices(side);
								PoolVector<int>::Read ri = side_indices.read();
								const unsigned int index_count = side_indices.size();

								{
									int i = arrays.indices.size();
									arrays.indices.resize(arrays.indices.size() + index_count);
									int *w = arrays.indices.data();
									for (unsigned int j = 0; j < index_count; ++j) {
										w[i++] = index_offset + ri[j];
									}
								}

								index_offset += vertex_count;
							}
						}
					}

					// Inside
					if (voxel.get_model_positions().size() != 0) {
						// TODO Get rid of push_backs

						const PoolVector<Vector3> &vertices = voxel.get_model_positions();
						unsigned int vertex_count = vertices.size();
						const Color modulate_color = voxel.get_color();

						PoolVector<Vector3>::Read rv = vertices.read();
						PoolVector<Vector3>::Read rn = voxel.get_model_normals().read();
						PoolVector<Vector2>::Read rt = voxel.get_model_uv().read();

						Vector3 pos(x - 1, y - 1, z - 1);

						for (unsigned int i = 0; i < vertex_count; ++i) {
							arrays.normals.push_back(rn[i]);
							arrays.uvs.push_back(rt[i]);
							arrays.positions.push_back(rv[i] + pos);
							// TODO handle ambient occlusion on inner parts
							arrays.colors.push_back(modulate_color);
						}

						const PoolVector<int> &indices = voxel.get_model_indices();
						PoolVector<int>::Read ri = indices.read();
						unsigned int index_count = indices.size();

						for (unsigned int i = 0; i < index_count; ++i) {
							arrays.indices.push_back(index_offset + ri[i]);
						}

						index_offset += vertex_count;
					}
				}
			}
		}
	}

	//uint64_t time_meshing = OS::get_singleton()->get_ticks_usec() - time_before;
	//time_before = OS::get_singleton()->get_ticks_usec();

	// Commit mesh

	//	print_line(String("Made mesh v: ") + String::num(_arrays[0].positions.size())
	//			+ String(", i: ") + String::num(_arrays[0].indices.size()));

	// TODO We could return a single byte array and use Mesh::add_surface down the line?

	for (unsigned int i = 0; i < MAX_MATERIALS; ++i) {

		const Arrays &arrays = _arrays[i];
		if (arrays.positions.size() != 0) {

			/*print_line("Arrays:");
			for(int i = 0; i < arrays.positions.size(); ++i)
				print_line(String("  P {0}").format(varray(arrays.positions[i])));
			for(int i = 0; i < arrays.normals.size(); ++i)
				print_line(String("  N {0}").format(varray(arrays.normals[i])));
			for(int i = 0; i < arrays.uvs.size(); ++i)
				print_line(String("  UV {0}").format(varray(arrays.uvs[i])));*/

			Array mesh_arrays;
			mesh_arrays.resize(Mesh::ARRAY_MAX);

			{
				PoolVector<Vector3> positions;
				PoolVector<Vector2> uvs;
				PoolVector<Vector3> normals;
				PoolVector<Color> colors;
				PoolVector<int> indices;

				raw_copy_to(positions, arrays.positions);
				raw_copy_to(uvs, arrays.uvs);
				raw_copy_to(normals, arrays.normals);
				raw_copy_to(colors, arrays.colors);
				raw_copy_to(indices, arrays.indices);

				mesh_arrays[Mesh::ARRAY_VERTEX] = positions;
				mesh_arrays[Mesh::ARRAY_TEX_UV] = uvs;
				mesh_arrays[Mesh::ARRAY_NORMAL] = normals;
				mesh_arrays[Mesh::ARRAY_COLOR] = colors;
				mesh_arrays[Mesh::ARRAY_INDEX] = indices;
			}

			output.surfaces.push_back(mesh_arrays);

		} else {
			// Empty
			output.surfaces.push_back(Array());
		}
	}

	output.primitive_type = Mesh::PRIMITIVE_TRIANGLES;

	//uint64_t time_commit = OS::get_singleton()->get_ticks_usec() - time_before;

	//print_line(String("P: {0}, M: {1}, C: {2}").format(varray(time_prep, time_meshing, time_commit)));
}

VoxelMesher *VoxelMesherBlocky::clone() {
	VoxelMesherBlocky *c = memnew(VoxelMesherBlocky);
	c->set_library(_library);
	c->set_occlusion_darkness(_baked_occlusion_darkness);
	c->set_occlusion_enabled(_bake_occlusion);
	return c;
}

void VoxelMesherBlocky::_bind_methods() {

	ClassDB::bind_method(D_METHOD("set_library", "voxel_library"), &VoxelMesherBlocky::set_library);
	ClassDB::bind_method(D_METHOD("get_library"), &VoxelMesherBlocky::get_library);

	ClassDB::bind_method(D_METHOD("set_occlusion_enabled", "enable"), &VoxelMesherBlocky::set_occlusion_enabled);
	ClassDB::bind_method(D_METHOD("get_occlusion_enabled"), &VoxelMesherBlocky::get_occlusion_enabled);

	ClassDB::bind_method(D_METHOD("set_occlusion_darkness", "value"), &VoxelMesherBlocky::set_occlusion_darkness);
	ClassDB::bind_method(D_METHOD("get_occlusion_darkness"), &VoxelMesherBlocky::get_occlusion_darkness);
}<|MERGE_RESOLUTION|>--- conflicted
+++ resolved
@@ -106,13 +106,9 @@
 	// That means we can use raw pointers to voxel data inside instead of using the higher-level getters,
 	// and then save a lot of time.
 
-<<<<<<< HEAD
 	ERR_FAIL_COND(buffer.get_channel_depth(channel) != VoxelBuffer::DEPTH_8_BIT);
 	ERR_FAIL_COND(buffer.get_channel_compression(channel) != VoxelBuffer::COMPRESSION_NONE);
-	uint8_t *type_buffer = buffer.get_channel_raw(channel);
-=======
-	uint8_t *type_buffer = voxels.get_channel_raw(channel);
->>>>>>> dacd18b7
+	const uint8_t *type_buffer = buffer.get_channel_raw(channel);
 	/*       _
 	//      | \
 	//     /\ \\
