--- conflicted
+++ resolved
@@ -952,13 +952,8 @@
 	// Get block loading responses
 	// Note: if block loading is too fast, this can cause stutters.
 	// It should only happen on first load, though.
-<<<<<<< HEAD
-	{
+	if (_stream_thread != nullptr) {
 		VOXEL_PROFILE_SCOPE();
-=======
-	if (_stream_thread != nullptr) {
-		VOXEL_PROFILE_SCOPE(profile_process_get_loading_responses);
->>>>>>> 4632d535
 
 		VoxelDataLoader::Output output;
 		_stream_thread->pop(output);
