#include "voxel_terrain.h"
#include "../streams/voxel_stream_test.h"
#include "../util/utility.h"
#include "../util/voxel_raycast.h"
#include "../util/profiling_clock.h"
#include "voxel_block.h"
#include "voxel_map.h"

#include <core/engine.h>
#include <core/os/os.h>
#include <scene/3d/mesh_instance.h>

VoxelTerrain::VoxelTerrain() {

	_map = Ref<VoxelMap>(memnew(VoxelMap));

	_view_distance_blocks = 8;
	_last_view_distance_blocks = 0;

	_stream_thread = NULL;
	_block_updater = NULL;

	_generate_collisions = false;
	_run_in_editor = false;
	_smooth_meshing_enabled = false;
}

VoxelTerrain::~VoxelTerrain() {
	print_line("Destroying VoxelTerrain");

	if (_stream_thread) {
		// Schedule saving of all modified blocks,
		// without copy because we are destroying the map anyways
		save_all_modified_blocks(false);

		memdelete(_stream_thread);
	}

	if (_block_updater) {
		memdelete(_block_updater);
	}
}

// TODO See if there is a way to specify materials in voxels directly?

bool VoxelTerrain::_set(const StringName &p_name, const Variant &p_value) {

	if (p_name.operator String().begins_with("material/")) {
		unsigned int idx = p_name.operator String().get_slicec('/', 1).to_int();
		ERR_FAIL_COND_V(idx >= VoxelMesherBlocky::MAX_MATERIALS || idx < 0, false);
		set_material(idx, p_value);
		return true;
	}

	return false;
}

bool VoxelTerrain::_get(const StringName &p_name, Variant &r_ret) const {

	if (p_name.operator String().begins_with("material/")) {
		unsigned int idx = p_name.operator String().get_slicec('/', 1).to_int();
		ERR_FAIL_COND_V(idx >= VoxelMesherBlocky::MAX_MATERIALS || idx < 0, false);
		r_ret = get_material(idx);
		return true;
	}

	return false;
}

void VoxelTerrain::_get_property_list(List<PropertyInfo> *p_list) const {

	for (unsigned int i = 0; i < VoxelMesherBlocky::MAX_MATERIALS; ++i) {
		p_list->push_back(PropertyInfo(Variant::OBJECT, "material/" + itos(i), PROPERTY_HINT_RESOURCE_TYPE, "ShaderMaterial,SpatialMaterial"));
	}
}

void VoxelTerrain::set_stream(Ref<VoxelStream> stream) {
	if (stream != _stream) {

		if (_stream_thread) {
			memdelete(_stream_thread);
			_stream_thread = NULL;
		}

		_stream = stream;
		_stream_thread = memnew(VoxelDataLoader(1, _stream, _map->get_block_size_pow2()));

		// The whole map might change, so make all area dirty
		// TODO Actually, we should regenerate the whole map, not just update all its blocks
		make_all_view_dirty_deferred();
	}
}

Ref<VoxelStream> VoxelTerrain::get_stream() const {
	return _stream;
}

Ref<VoxelLibrary> VoxelTerrain::get_voxel_library() const {
	return _library;
}

void VoxelTerrain::set_voxel_library(Ref<VoxelLibrary> library) {

	if (library != _library) {

#ifdef TOOLS_ENABLED
		if (library->get_voxel_count() == 0) {
			library->load_default();
		}
#endif
		_library = library;

		reset_updater();

		// Voxel appearance might completely change
		make_all_view_dirty_deferred();
	}
}

void VoxelTerrain::set_generate_collisions(bool enabled) {
	_generate_collisions = enabled;
}

int VoxelTerrain::get_view_distance() const {
	return _view_distance_blocks * _map->get_block_size();
}

void VoxelTerrain::set_view_distance(int distance_in_voxels) {
	ERR_FAIL_COND(distance_in_voxels < 0)
	int d = distance_in_voxels / _map->get_block_size();
	if (d != _view_distance_blocks) {
		print_line(String("View distance changed from ") + String::num(_view_distance_blocks) + String(" blocks to ") + String::num(d));
		_view_distance_blocks = d;
		// Blocks too far away will be removed in _process, same for blocks to load
	}
}

void VoxelTerrain::set_viewer_path(NodePath path) {
	_viewer_path = path;
}

NodePath VoxelTerrain::get_viewer_path() const {
	return _viewer_path;
}

Spatial *VoxelTerrain::get_viewer(NodePath path) const {
	if (path.is_empty()) {
		return NULL;
	}
	if (!is_inside_tree()) {
		return NULL;
	}
	Node *node = get_node(path);
	if (node == NULL) {
		return NULL;
	}
	return Object::cast_to<Spatial>(node);
}

void VoxelTerrain::set_material(unsigned int id, Ref<Material> material) {
	// TODO Update existing block surfaces
	ERR_FAIL_COND(id < 0 || id >= VoxelMesherBlocky::MAX_MATERIALS);
	_materials[id] = material;
}

Ref<Material> VoxelTerrain::get_material(unsigned int id) const {
	ERR_FAIL_COND_V(id < 0 || id >= VoxelMesherBlocky::MAX_MATERIALS, Ref<Material>());
	return _materials[id];
}

bool VoxelTerrain::is_smooth_meshing_enabled() const {
	return _smooth_meshing_enabled;
}

void VoxelTerrain::set_smooth_meshing_enabled(bool enabled) {
	if (_smooth_meshing_enabled != enabled) {
		_smooth_meshing_enabled = enabled;
		reset_updater();
		make_all_view_dirty_deferred();
	}
}

void VoxelTerrain::make_block_dirty(Vector3i bpos) {
	// TODO Immediate update viewer distance?

	VoxelTerrain::BlockDirtyState *state = _dirty_blocks.getptr(bpos);

	if (state == NULL) {
		// The block is not dirty, so it will either be loaded or updated

		VoxelBlock *block = _map->get_block(bpos);

		if (block != nullptr) {

			_blocks_pending_update.push_back(bpos);
			_dirty_blocks[bpos] = BLOCK_UPDATE_NOT_SENT;

			if (!block->modified) {
				print_line(String("Marking block {0} as modified").format(varray(bpos.to_vec3())));
				block->modified = true;
			}

		} else {

			_blocks_pending_load.push_back(bpos);
			_dirty_blocks[bpos] = BLOCK_LOAD;
		}

	} else if (*state == BLOCK_UPDATE_SENT) {
		// The updater is already processing the block,
		// but the block was modified again so we schedule another update
		*state = BLOCK_UPDATE_NOT_SENT;
		_blocks_pending_update.push_back(bpos);
	}

	//OS::get_singleton()->print("Dirty (%i, %i, %i)", bpos.x, bpos.y, bpos.z);

	// TODO What if a block is made dirty, goes through threaded update, then gets changed again before it gets updated?
	// this will make the second change ignored, which is not correct!
}

namespace {
struct ScheduleSaveAction {

	std::vector<VoxelDataLoader::InputBlock> &blocks_to_save;
	bool with_copy;

	void operator()(VoxelBlock *block) {
		if (block->modified) {
			VoxelDataLoader::InputBlock b;
			b.data.voxels_to_save = with_copy ? block->voxels->duplicate() : block->voxels;
			b.position = block->position;
			b.can_be_discarded = false;
			blocks_to_save.push_back(b);
			block->modified = false;
		}
	}
};
} // namespace

void VoxelTerrain::immerge_block(Vector3i bpos) {

	ERR_FAIL_COND(_map.is_null());

	// Note: no need to copy the block because it gets removed from the map anyways
	_map->remove_block(bpos, ScheduleSaveAction{ _blocks_to_save, false });

	_dirty_blocks.erase(bpos);
	// Blocks in the update queue will be cancelled in _process,
	// because it's too expensive to linear-search all blocks for each block
}

void VoxelTerrain::save_all_modified_blocks(bool with_copy) {

	ERR_FAIL_COND(_stream_thread == nullptr);

	// That may cause a stutter, so should be used when the player won't notice
	_map->for_all_blocks(ScheduleSaveAction{ _blocks_to_save, with_copy });

	// And flush immediately
	send_block_data_requests();
}

Dictionary VoxelTerrain::get_statistics() const {

	Dictionary stream = VoxelDataLoader::Mgr::to_dictionary(_stats.stream);
	stream["dropped_blocks"] = _stats.dropped_stream_blocks;

	Dictionary updater = VoxelMeshUpdater::Mgr::to_dictionary(_stats.updater);
	updater["updated_blocks"] = _stats.updated_blocks;
	updater["mesh_alloc_time"] = _stats.mesh_alloc_time;
	updater["dropped_blocks"] = _stats.dropped_updater_blocks;
	updater["remaining_main_thread_blocks"] = _stats.remaining_main_thread_blocks;

	Dictionary d;
	d["stream"] = stream;
	d["updater"] = updater;

	// Breakdown of time spent in _process
	d["time_detect_required_blocks"] = _stats.time_detect_required_blocks;
	d["time_send_load_requests"] = _stats.time_send_load_requests;
	d["time_process_load_responses"] = _stats.time_process_load_responses;
	d["time_send_update_requests"] = _stats.time_send_update_requests;
	d["time_process_update_responses"] = _stats.time_process_update_responses;

	return d;
}

bool VoxelTerrain::is_block_dirty(Vector3i bpos) const {
	return _dirty_blocks.has(bpos);
}

//void VoxelTerrain::make_blocks_dirty(Vector3i min, Vector3i size) {
//	Vector3i max = min + size;
//	Vector3i pos;
//	for (pos.z = min.z; pos.z < max.z; ++pos.z) {
//		for (pos.y = min.y; pos.y < max.y; ++pos.y) {
//			for (pos.x = min.x; pos.x < max.x; ++pos.x) {
//				make_block_dirty(pos);
//			}
//		}
//	}
//}

void VoxelTerrain::make_all_view_dirty_deferred() {
	// This trick will regenerate all chunks in view, according to the view distance found during block updates.
	// The point of doing this instead of immediately scheduling updates is that it will
	// always use an up-to-date view distance, which is not necessarily loaded yet on initialization.
	_last_view_distance_blocks = 0;

	//	Vector3i radius(_view_distance_blocks, _view_distance_blocks, _view_distance_blocks);
	//	make_blocks_dirty(-radius, 2*radius);
}

void VoxelTerrain::reset_updater() {

	if (_block_updater) {
		memdelete(_block_updater);
		_block_updater = NULL;
	}

	// TODO Thread-safe way to change those parameters
	VoxelMeshUpdater::MeshingParams params;
	params.smooth_surface = _smooth_meshing_enabled;
	params.library = _library;

	_block_updater = memnew(VoxelMeshUpdater(1, params));

	// TODO Revert any pending update states!
}

inline int get_border_index(int x, int max) {
	return x == 0 ? 0 : x != max ? 1 : 2;
}

void VoxelTerrain::make_voxel_dirty(Vector3i pos) {

	// Update the block in which the voxel is
	Vector3i bpos = _map->voxel_to_block(pos);
	make_block_dirty(bpos);
	//OS::get_singleton()->print("Dirty (%i, %i, %i)\n", bpos.x, bpos.y, bpos.z);

	// Update neighbor blocks if the voxel is touching a boundary

	Vector3i rpos = _map->to_local(pos);

	// TODO Thread-safe way of getting this parameter
	bool check_corners = true; //_mesher->get_occlusion_enabled();

	const int max = _map->get_block_size() - 1;

	if (rpos.x == 0)
		make_block_dirty(bpos - Vector3i(1, 0, 0));
	else if (rpos.x == max)
		make_block_dirty(bpos + Vector3i(1, 0, 0));

	if (rpos.y == 0)
		make_block_dirty(bpos - Vector3i(0, 1, 0));
	else if (rpos.y == max)
		make_block_dirty(bpos + Vector3i(0, 1, 0));

	if (rpos.z == 0)
		make_block_dirty(bpos - Vector3i(0, 0, 1));
	else if (rpos.z == max)
		make_block_dirty(bpos + Vector3i(0, 0, 1));

	// We might want to update blocks in corners in order to update ambient occlusion
	if (check_corners) {

		//       24------25------26
		//       /|              /|
		//      / |             / |
		//    21  |           23  |
		//    /  15           /  17
		//   /    |          /    |
		// 18------19------20     |
		//  |     |         |     |
		//  |     6-------7-|-----8
		//  |    /          |    /
		//  9   /          11   /
		//  |  3            |  5
		//  | /             | /      y z
		//  |/              |/       |/
		//  0-------1-------2        o--x

		// I'm not good at writing piles of ifs

		static const int normals[27][3] = {
			{ -1, -1, -1 }, { 0, -1, -1 }, { 1, -1, -1 },
			{ -1, -1, 0 }, { 0, -1, 0 }, { 1, -1, 0 },
			{ -1, -1, 1 }, { 0, -1, 1 }, { 1, -1, 1 },

			{ -1, 0, -1 }, { 0, 0, -1 }, { 1, 0, -1 },
			{ -1, 0, 0 }, { 0, 0, 0 }, { 1, 0, 0 },
			{ -1, 0, 1 }, { 0, 0, 1 }, { 1, 0, 1 },

			{ -1, 1, -1 }, { 0, 1, -1 }, { 1, 1, -1 },
			{ -1, 1, 0 }, { 0, 1, 0 }, { 1, 1, 0 },
			{ -1, 1, 1 }, { 0, 1, 1 }, { 1, 1, 1 }
		};
		static const int ce_counts[27] = {
			4, 1, 4,
			1, 0, 1,
			4, 1, 4,

			1, 0, 1,
			0, 0, 0,
			1, 0, 1,

			4, 1, 4,
			1, 0, 1,
			4, 1, 4
		};
		static const int ce_indexes_lut[27][4] = {
			{ 0, 1, 3, 9 }, { 1 }, { 2, 1, 5, 11 },
			{ 3 }, {}, { 5 },
			{ 6, 3, 7, 15 }, { 7 }, { 8, 7, 5, 17 },

			{ 9 }, {}, { 11 },
			{}, {}, {},
			{ 15 }, {}, { 17 },

			{ 18, 9, 19, 21 }, { 19 }, { 20, 11, 19, 23 },
			{ 21 }, {}, { 23 },
			{ 24, 15, 21, 25 }, { 25 }, { 26, 17, 23, 25 }
		};

		int m = get_border_index(rpos.x, max) + 3 * get_border_index(rpos.z, max) + 9 * get_border_index(rpos.y, max);

		const int *ce_indexes = ce_indexes_lut[m];
		int ce_count = ce_counts[m];
		//OS::get_singleton()->print("m=%i, rpos=(%i, %i, %i)\n", m, rpos.x, rpos.y, rpos.z);

		for (int i = 0; i < ce_count; ++i) {
			// TODO Because it's about ambient occlusion across 1 voxel only,
			// we could optimize it even more by looking at neighbor voxels,
			// and discard the update if we know it won't change anything
			const int *normal = normals[ce_indexes[i]];
			Vector3i nbpos(bpos.x + normal[0], bpos.y + normal[1], bpos.z + normal[2]);
			//OS::get_singleton()->print("Corner dirty (%i, %i, %i)\n", nbpos.x, nbpos.y, nbpos.z);
			make_block_dirty(nbpos);
		}
	}
}

void VoxelTerrain::make_area_dirty(Rect3i box) {

	Vector3i min_pos = box.pos;
	Vector3i max_pos = box.pos + box.size - Vector3(1, 1, 1);

	// TODO Thread-safe way of getting this parameter
	bool check_corners = true; //_mesher->get_occlusion_enabled();
	if (check_corners) {

		min_pos -= Vector3i(1, 1, 1);
		max_pos += Vector3i(1, 1, 1);

	} else {

		Vector3i min_rpos = _map->to_local(min_pos);
		if (min_rpos.x == 0)
			--min_pos.x;
		if (min_rpos.y == 0)
			--min_pos.y;
		if (min_rpos.z == 0)
			--min_pos.z;

		const int max = _map->get_block_size() - 1;
		Vector3i max_rpos = _map->to_local(max_pos);
		if (max_rpos.x == max)
			++max_pos.x;
		if (max_rpos.y == max)
			++max_pos.y;
		if (max_rpos.z == max)
			++max_pos.z;
	}

	Vector3i min_block_pos = _map->voxel_to_block(min_pos);
	Vector3i max_block_pos = _map->voxel_to_block(max_pos);

	Vector3i bpos;
	for (bpos.z = min_block_pos.z; bpos.z <= max_block_pos.z; ++bpos.z) {
		for (bpos.x = min_block_pos.x; bpos.x <= max_block_pos.x; ++bpos.x) {
			for (bpos.y = min_block_pos.y; bpos.y <= max_block_pos.y; ++bpos.y) {

				make_block_dirty(bpos);
			}
		}
	}
}

namespace {

struct EnterWorldAction {
	World *world;
	EnterWorldAction(World *w) :
			world(w) {}
	void operator()(VoxelBlock *block) {
		block->enter_world(world);
	}
};

struct ExitWorldAction {
	void operator()(VoxelBlock *block) {
		block->exit_world();
	}
};

struct SetVisibilityAction {
	bool visible;
	SetVisibilityAction(bool v) :
			visible(v) {}
	void operator()(VoxelBlock *block) {
		block->set_visible(visible);
	}
};

} // namespace

void VoxelTerrain::_notification(int p_what) {

	switch (p_what) {

		case NOTIFICATION_ENTER_TREE:
			set_process(true);
			break;

		case NOTIFICATION_PROCESS:
			if (!Engine::get_singleton()->is_editor_hint() || _run_in_editor)
				_process();
			break;

		case NOTIFICATION_EXIT_TREE:
			break;

		case NOTIFICATION_ENTER_WORLD: {
			ERR_FAIL_COND(_map.is_null());
			_map->for_all_blocks(EnterWorldAction(*get_world()));
		} break;

		case NOTIFICATION_EXIT_WORLD:
			ERR_FAIL_COND(_map.is_null());
			_map->for_all_blocks(ExitWorldAction());
			break;

		case NOTIFICATION_VISIBILITY_CHANGED:
			ERR_FAIL_COND(_map.is_null());
			_map->for_all_blocks(SetVisibilityAction(is_visible()));
			break;

			// TODO Listen for transform changes

		default:
			break;
	}
}

static void remove_positions_outside_box(
		Vector<Vector3i> &positions,
		Rect3i box,
		HashMap<Vector3i, VoxelTerrain::BlockDirtyState, Vector3iHasher> &state_map) {

	for (int i = 0; i < positions.size(); ++i) {
		const Vector3i bpos = positions[i];
		if (!box.contains(bpos)) {
			int last = positions.size() - 1;
			positions.write[i] = positions[last];
			positions.resize(last);
			state_map.erase(bpos);
			--i;
		}
	}
}

void VoxelTerrain::get_viewer_block_pos_and_direction(Vector3i &out_block_pos, Vector3 &out_direction) {

	if (Engine::get_singleton()->is_editor_hint()) {

		// TODO Use editor's camera here
		out_block_pos = Vector3i();
		out_direction = Vector3(0, -1, 0);

	} else {
		// TODO Use viewport camera, much easier
		Spatial *viewer = get_viewer(_viewer_path);
		if (viewer) {

			out_block_pos = _map->voxel_to_block(viewer->get_translation());
			out_direction = -viewer->get_global_transform().basis.get_axis(Vector3::AXIS_Z);

		} else {

			out_block_pos = _last_viewer_block_pos;
			out_direction = Vector3(0, -1, 0);
		}
	}
}

void VoxelTerrain::send_block_data_requests() {

	VoxelDataLoader::Input input;

	get_viewer_block_pos_and_direction(input.priority_position, input.priority_direction);

	for (int i = 0; i < _blocks_pending_load.size(); ++i) {
		VoxelDataLoader::InputBlock input_block;
		input_block.position = _blocks_pending_load[i];
		input_block.lod = 0;
		input.blocks.push_back(input_block);
	}

	for (int i = 0; i < _blocks_to_save.size(); ++i) {
		print_line(String("Requesting save of block {0}").format(varray(_blocks_to_save[i].position.to_vec3())));
		input.blocks.push_back(_blocks_to_save[i]);
	}

	//print_line(String("Sending {0} block requests").format(varray(input.blocks_to_emerge.size())));
	_blocks_pending_load.clear();
	_blocks_to_save.clear();

	_stream_thread->push(input);
}

void VoxelTerrain::_process() {

	// TODO Should be able to run without library, tho!
	if (_library.is_null()) {
		return;
	}

	OS &os = *OS::get_singleton();

	ERR_FAIL_COND(_map.is_null());

<<<<<<< HEAD
	// TODO Use ProfilingClock
	uint64_t time_before = os.get_ticks_usec();
=======
	ProfilingClock profiling_clock;
>>>>>>> dbd6d8d9

	// Get viewer location
	// TODO Transform to local (Spatial Transform)
	Vector3i viewer_block_pos;
	Vector3 viewer_direction;
	get_viewer_block_pos_and_direction(viewer_block_pos, viewer_direction);

	// Find out which blocks need to appear and which need to be unloaded
	{
		//Vector3i viewer_block_pos_delta = _last_viewer_block_pos - viewer_block_pos;
		Rect3i new_box = Rect3i::from_center_extents(viewer_block_pos, Vector3i(_view_distance_blocks));
		Rect3i prev_box = Rect3i::from_center_extents(_last_viewer_block_pos, Vector3i(_last_view_distance_blocks));

		if (prev_box != new_box) {
			//print_line(String("Loaded area changed: from ") + prev_box.to_string() + String(" to ") + new_box.to_string());

			Rect3i bounds = Rect3i::get_bounding_box(prev_box, new_box);
			Vector3i max = bounds.pos + bounds.size;

			// TODO There should be a way to only iterate relevant blocks
			Vector3i pos;
			for (pos.z = bounds.pos.z; pos.z < max.z; ++pos.z) {
				for (pos.y = bounds.pos.y; pos.y < max.y; ++pos.y) {
					for (pos.x = bounds.pos.x; pos.x < max.x; ++pos.x) {

						bool prev_contains = prev_box.contains(pos);
						bool new_contains = new_box.contains(pos);

						if (prev_contains && !new_contains) {
							// Unload block
							immerge_block(pos);

						} else if (!prev_contains && new_contains) {
							// Load or update block
							make_block_dirty(pos);
						}
					}
				}
			}
		}

		// Eliminate pending blocks that aren't needed
		remove_positions_outside_box(_blocks_pending_load, new_box, _dirty_blocks);
		remove_positions_outside_box(_blocks_pending_update, new_box, _dirty_blocks);
	}

	_stats.time_detect_required_blocks = profiling_clock.restart(); 

	_last_view_distance_blocks = _view_distance_blocks;
	_last_viewer_block_pos = viewer_block_pos;

<<<<<<< HEAD
	time_before = os.get_ticks_usec();

	send_block_data_requests();
=======
	// Send block loading requests
	{
		VoxelDataLoader::Input input;

		input.priority_position = viewer_block_pos;
		input.priority_direction = viewer_direction;

		for (int i = 0; i < _blocks_pending_load.size(); ++i) {
			VoxelDataLoader::InputBlock input_block;
			input_block.position = _blocks_pending_load[i];
			input_block.lod = 0;
			input.blocks.push_back(input_block);
		}

		//print_line(String("Sending {0} block requests").format(varray(input.blocks_to_emerge.size())));
		_blocks_pending_load.clear();

		_stream_thread->push(input);
	}
>>>>>>> dbd6d8d9

	_stats.time_send_load_requests = profiling_clock.restart();

	// Get block loading responses
	// Note: if block loading is too fast, this can cause stutters. It should only happen on first load, though.
	{
		const unsigned int bs = _map->get_block_size();
		const Vector3i block_size(bs, bs, bs);

		VoxelDataLoader::Output output;
		_stream_thread->pop(output);
		//print_line(String("Receiving {0} blocks").format(varray(output.emerged_blocks.size())));

		_stats.stream = output.stats;
		_stats.dropped_stream_blocks = 0;

		for (int i = 0; i < output.blocks.size(); ++i) {

			const VoxelDataLoader::OutputBlock &ob = output.blocks[i];

			if (ob.data.type != VoxelDataLoader::TYPE_LOAD) {
				continue;
			}

			Vector3i block_pos = ob.position;

			{
				VoxelTerrain::BlockDirtyState *state = _dirty_blocks.getptr(block_pos);
				if (state == NULL || *state != BLOCK_LOAD) {
					// That block was not requested, drop it
					++_stats.dropped_stream_blocks;
					continue;
				}
			}

			if (ob.drop_hint) {
				// That block was dropped by the data loader thread, but we were still expecting it...
				// This is not good, because it means the loader is out of sync due to a bug.
				// TODO Implement recovery like `VoxelLodTerrain`?
				print_line(String("Received a block loading drop while we were still expecting it: lod{0} ({1}, {2}, {3})")
								   .format(varray(ob.lod, ob.position.x, ob.position.y, ob.position.z)));
				++_stats.dropped_stream_blocks;
				continue;
			}

			// Check return
			// TODO Shouldn't halt execution though, as it can bring the map in an invalid state!
			ERR_FAIL_COND(ob.data.voxels_loaded->get_size() != block_size);

			// TODO Discard blocks out of range

			// Store buffer
			bool update_neighbors = !_map->has_block(block_pos);
			_map->set_block_buffer(block_pos, ob.data.voxels_loaded);

			// Trigger mesh updates
			if (update_neighbors) {
				// All neighbors have to be checked. If they are now surrounded, they can be updated
				Vector3i ndir;
				for (ndir.z = -1; ndir.z < 2; ++ndir.z) {
					for (ndir.x = -1; ndir.x < 2; ++ndir.x) {
						for (ndir.y = -1; ndir.y < 2; ++ndir.y) {
							Vector3i npos = block_pos + ndir;
							// TODO What if the map is really composed of empty blocks?
							if (_map->is_block_surrounded(npos)) {

								VoxelTerrain::BlockDirtyState *state = _dirty_blocks.getptr(npos);
								if (state && *state == BLOCK_UPDATE_NOT_SENT) {
									// Assuming it is scheduled to be updated already.
									// In case of BLOCK_UPDATE_SENT, we'll have to resend it.
									continue;
								}

								_dirty_blocks[npos] = BLOCK_UPDATE_NOT_SENT;
								_blocks_pending_update.push_back(npos);
							}
						}
					}
				}

			} else {
				// Only update the block, neighbors will probably follow if needed
				_dirty_blocks[block_pos] = BLOCK_UPDATE_NOT_SENT;
				_blocks_pending_update.push_back(block_pos);
				//OS::get_singleton()->print("Update (%i, %i, %i)\n", block_pos.x, block_pos.y, block_pos.z);
			}
		}
	}

	_stats.time_process_load_responses = profiling_clock.restart();

	// Send mesh updates
	{
		VoxelMeshUpdater::Input input;
		input.priority_position = viewer_block_pos;
		input.priority_direction = viewer_direction;

		for (int i = 0; i < _blocks_pending_update.size(); ++i) {
			Vector3i block_pos = _blocks_pending_update[i];

			// Check if the block is worth meshing
			// Smooth meshing works on more neighbors, so checking a single block isn't enough to ignore it,
			// but that will slow down meshing a lot.
			// TODO This is one reason to separate terrain systems between blocky and smooth (other reason is LOD)
			if (!_smooth_meshing_enabled) {
				VoxelBlock *block = _map->get_block(block_pos);
				if (block == NULL) {
					continue;
				} else {
					CRASH_COND(block->voxels.is_null());

					int air_type = 0;
					if (
							block->voxels->is_uniform(Voxel::CHANNEL_TYPE) &&
							block->voxels->is_uniform(Voxel::CHANNEL_ISOLEVEL) &&
							block->voxels->get_voxel(0, 0, 0, Voxel::CHANNEL_TYPE) == air_type) {

						VoxelTerrain::BlockDirtyState *block_state = _dirty_blocks.getptr(block_pos);
						CRASH_COND(block_state == NULL);
						CRASH_COND(*block_state != BLOCK_UPDATE_NOT_SENT);

						// The block contains empty voxels
						block->set_mesh(Ref<Mesh>(), Ref<World>());
						_dirty_blocks.erase(block_pos);

						// Optional, but I guess it might spare some memory
						block->voxels->clear_channel(Voxel::CHANNEL_TYPE, air_type);

						continue;
					}
				}
			}

			VoxelTerrain::BlockDirtyState *block_state = _dirty_blocks.getptr(block_pos);
			CRASH_COND(block_state == NULL);
			CRASH_COND(*block_state != BLOCK_UPDATE_NOT_SENT);

			// Create buffer padded with neighbor voxels
			Ref<VoxelBuffer> nbuffer;
			nbuffer.instance();

			// TODO Make the buffer re-usable
			unsigned int block_size = _map->get_block_size();
			unsigned int padding = _block_updater->get_required_padding();
			nbuffer->create(block_size + 2 * padding, block_size + 2 * padding, block_size + 2 * padding);

			unsigned int channels_mask = (1 << VoxelBuffer::CHANNEL_TYPE) | (1 << VoxelBuffer::CHANNEL_ISOLEVEL);
			_map->get_buffer_copy(_map->block_to_voxel(block_pos) - Vector3i(padding), **nbuffer, channels_mask);

			VoxelMeshUpdater::InputBlock iblock;
			iblock.data.voxels = nbuffer;
			iblock.position = block_pos;
			input.blocks.push_back(iblock);

			*block_state = BLOCK_UPDATE_SENT;
		}

		_block_updater->push(input);
		_blocks_pending_update.clear();
	}

	_stats.time_send_update_requests = profiling_clock.restart();

	// Get mesh updates
	{
		{
			VoxelMeshUpdater::Output output;
			_block_updater->pop(output);

			_stats.updater = output.stats;
			_stats.updated_blocks = output.blocks.size();
			_stats.dropped_updater_blocks = 0;

			_blocks_pending_main_thread_update.append_array(output.blocks);
		}

		Ref<World> world = get_world();
		ProfilingClock profiling_mesh_clock;
		uint32_t timeout = os.get_ticks_msec() + 10;
		int queue_index = 0;

		// The following is done on the main thread because Godot doesn't really support multithreaded Mesh allocation.
		// This also proved to be very slow compared to the meshing process itself...
		// hopefully Vulkan will allow us to upload graphical resources without stalling rendering as they upload?

		for (; queue_index < _blocks_pending_main_thread_update.size() && os.get_ticks_msec() < timeout; ++queue_index) {

			const VoxelMeshUpdater::OutputBlock &ob = _blocks_pending_main_thread_update[queue_index];

			VoxelTerrain::BlockDirtyState *state = _dirty_blocks.getptr(ob.position);
			if (state && *state == BLOCK_UPDATE_SENT) {
				_dirty_blocks.erase(ob.position);
			}

			VoxelBlock *block = _map->get_block(ob.position);
			if (block == NULL) {
				// That block is no longer loaded, drop the result
				++_stats.dropped_updater_blocks;
				continue;
			}

			if (ob.drop_hint) {
				// That block is loaded, but its meshing request was dropped.
				// TODO Not sure what to do in this case, the code sending update queries has to be tweaked
				print_line("Received a block mesh drop while we were still expecting it");
				++_stats.dropped_updater_blocks;
				continue;
			}

			Ref<ArrayMesh> mesh;
			mesh.instance();

			int surface_index = 0;
			const VoxelMeshUpdater::OutputBlockData &data = ob.data;
			for (int i = 0; i < data.blocky_surfaces.surfaces.size(); ++i) {

				Array surface = data.blocky_surfaces.surfaces[i];
				if (surface.empty()) {
					continue;
				}

				CRASH_COND(surface.size() != Mesh::ARRAY_MAX);
				mesh->add_surface_from_arrays(data.blocky_surfaces.primitive_type, surface);
				mesh->surface_set_material(surface_index, _materials[i]);
				++surface_index;
			}

			for (int i = 0; i < data.smooth_surfaces.surfaces.size(); ++i) {

				Array surface = data.smooth_surfaces.surfaces[i];
				if (surface.empty()) {
					continue;
				}

				CRASH_COND(surface.size() != Mesh::ARRAY_MAX);
				mesh->add_surface_from_arrays(data.smooth_surfaces.primitive_type, surface);
				mesh->surface_set_material(surface_index, _materials[i]);
				++surface_index;
			}

			if (is_mesh_empty(mesh)) {
				mesh = Ref<Mesh>();
			}

			block->set_mesh(mesh, world);
		}

		shift_up(_blocks_pending_main_thread_update, queue_index);

		_stats.mesh_alloc_time = profiling_mesh_clock.restart();
	}

	_stats.time_process_update_responses = profiling_clock.restart();

	//print_line(String("d:") + String::num(_dirty_blocks.size()) + String(", q:") + String::num(_block_update_queue.size()));
}

//void VoxelTerrain::block_removed(VoxelBlock & block) {
//    MeshInstance * mesh_instance = block.get_mesh_instance(*this);
//    if (mesh_instance) {
//        mesh_instance->queue_delete();
//    }
//}

struct _VoxelTerrainRaycastContext {
	VoxelTerrain &terrain;
	//unsigned int channel_mask;
};

static bool _raycast_binding_predicate(Vector3i pos, void *context_ptr) {

	ERR_FAIL_COND_V(context_ptr == NULL, false);
	_VoxelTerrainRaycastContext *context = (_VoxelTerrainRaycastContext *)context_ptr;
	VoxelTerrain &terrain = context->terrain;

	//unsigned int channel = context->channel;

	Ref<VoxelMap> map = terrain.get_map();
	int v0 = map->get_voxel(pos, Voxel::CHANNEL_TYPE);

	Ref<VoxelLibrary> lib_ref = terrain.get_voxel_library();
	if (lib_ref.is_null())
		return false;
	const VoxelLibrary &lib = **lib_ref;

	if (lib.has_voxel(v0) == false)
		return false;

	const Voxel &voxel = lib.get_voxel_const(v0);
	if (voxel.is_transparent() == false)
		return true;

	float v1 = map->get_voxel_f(pos.x, pos.y, pos.z, Voxel::CHANNEL_ISOLEVEL);
	return v1 < 0;
}

void VoxelTerrain::_make_area_dirty_binding(AABB aabb) {
	make_area_dirty(Rect3i(aabb.position, aabb.size));
}

Variant VoxelTerrain::_raycast_binding(Vector3 origin, Vector3 direction, real_t max_distance) {

	// TODO Transform input if the terrain is rotated (in the future it can be made a Spatial node)

	Vector3i hit_pos;
	Vector3i prev_pos;

	_VoxelTerrainRaycastContext context = { *this };

	if (voxel_raycast(origin, direction, _raycast_binding_predicate, &context, max_distance, hit_pos, prev_pos)) {

		Dictionary hit = Dictionary();
		hit["position"] = hit_pos.to_vec3();
		hit["prev_position"] = prev_pos.to_vec3();
		return hit;
	} else {
		return Variant(); // Null dictionary, no alloc
	}
}

Vector3 VoxelTerrain::_voxel_to_block_binding(Vector3 pos) {
	return Vector3i(_map->voxel_to_block(pos)).to_vec3();
}

Vector3 VoxelTerrain::_block_to_voxel_binding(Vector3 pos) {
	return Vector3i(_map->block_to_voxel(pos)).to_vec3();
}

// For debugging purpose
VoxelTerrain::BlockDirtyState VoxelTerrain::get_block_state(Vector3 p_bpos) const {
	Vector3i bpos = p_bpos;
	const VoxelTerrain::BlockDirtyState *state = _dirty_blocks.getptr(bpos);
	if (state) {
		return *state;
	} else {
		if (!_map->has_block(bpos))
			return BLOCK_NONE;
		return BLOCK_IDLE;
	}
}

void VoxelTerrain::_bind_methods() {

	ClassDB::bind_method(D_METHOD("set_stream", "stream"), &VoxelTerrain::set_stream);
	ClassDB::bind_method(D_METHOD("get_stream"), &VoxelTerrain::get_stream);

	ClassDB::bind_method(D_METHOD("set_voxel_library", "library"), &VoxelTerrain::set_voxel_library);
	ClassDB::bind_method(D_METHOD("get_voxel_library"), &VoxelTerrain::get_voxel_library);

	ClassDB::bind_method(D_METHOD("set_view_distance", "distance_in_voxels"), &VoxelTerrain::set_view_distance);
	ClassDB::bind_method(D_METHOD("get_view_distance"), &VoxelTerrain::get_view_distance);

	ClassDB::bind_method(D_METHOD("get_generate_collisions"), &VoxelTerrain::get_generate_collisions);
	ClassDB::bind_method(D_METHOD("set_generate_collisions", "enabled"), &VoxelTerrain::set_generate_collisions);

	ClassDB::bind_method(D_METHOD("get_viewer_path"), &VoxelTerrain::get_viewer_path);
	ClassDB::bind_method(D_METHOD("set_viewer_path", "path"), &VoxelTerrain::set_viewer_path);

	ClassDB::bind_method(D_METHOD("is_smooth_meshing_enabled"), &VoxelTerrain::is_smooth_meshing_enabled);
	ClassDB::bind_method(D_METHOD("set_smooth_meshing_enabled", "enabled"), &VoxelTerrain::set_smooth_meshing_enabled);

	ClassDB::bind_method(D_METHOD("get_storage"), &VoxelTerrain::get_map);

	ClassDB::bind_method(D_METHOD("voxel_to_block", "voxel_pos"), &VoxelTerrain::_voxel_to_block_binding);
	ClassDB::bind_method(D_METHOD("block_to_voxel", "block_pos"), &VoxelTerrain::_block_to_voxel_binding);

	ClassDB::bind_method(D_METHOD("make_voxel_dirty", "pos"), &VoxelTerrain::_make_voxel_dirty_binding);
	ClassDB::bind_method(D_METHOD("make_area_dirty", "aabb"), &VoxelTerrain::_make_area_dirty_binding);

	ClassDB::bind_method(D_METHOD("raycast", "origin", "direction", "max_distance"), &VoxelTerrain::_raycast_binding, DEFVAL(100));

	ClassDB::bind_method(D_METHOD("get_statistics"), &VoxelTerrain::get_statistics);
	ClassDB::bind_method(D_METHOD("get_block_state", "block_pos"), &VoxelTerrain::get_block_state);

	ADD_PROPERTY(PropertyInfo(Variant::OBJECT, "stream", PROPERTY_HINT_RESOURCE_TYPE, "VoxelStream"), "set_stream", "get_stream");
	ADD_PROPERTY(PropertyInfo(Variant::OBJECT, "voxel_library", PROPERTY_HINT_RESOURCE_TYPE, "VoxelLibrary"), "set_voxel_library", "get_voxel_library");
	ADD_PROPERTY(PropertyInfo(Variant::INT, "view_distance"), "set_view_distance", "get_view_distance");
	ADD_PROPERTY(PropertyInfo(Variant::NODE_PATH, "viewer_path"), "set_viewer_path", "get_viewer_path");
	ADD_PROPERTY(PropertyInfo(Variant::BOOL, "generate_collisions"), "set_generate_collisions", "get_generate_collisions");
	ADD_PROPERTY(PropertyInfo(Variant::BOOL, "smooth_meshing_enabled"), "set_smooth_meshing_enabled", "is_smooth_meshing_enabled");

	BIND_ENUM_CONSTANT(BLOCK_NONE);
	BIND_ENUM_CONSTANT(BLOCK_LOAD);
	BIND_ENUM_CONSTANT(BLOCK_UPDATE_NOT_SENT);
	BIND_ENUM_CONSTANT(BLOCK_UPDATE_SENT);
	BIND_ENUM_CONSTANT(BLOCK_IDLE);
}<|MERGE_RESOLUTION|>--- conflicted
+++ resolved
@@ -1,8 +1,8 @@
 #include "voxel_terrain.h"
 #include "../streams/voxel_stream_test.h"
+#include "../util/profiling_clock.h"
 #include "../util/utility.h"
 #include "../util/voxel_raycast.h"
-#include "../util/profiling_clock.h"
 #include "voxel_block.h"
 #include "voxel_map.h"
 
@@ -632,12 +632,7 @@
 
 	ERR_FAIL_COND(_map.is_null());
 
-<<<<<<< HEAD
-	// TODO Use ProfilingClock
-	uint64_t time_before = os.get_ticks_usec();
-=======
 	ProfilingClock profiling_clock;
->>>>>>> dbd6d8d9
 
 	// Get viewer location
 	// TODO Transform to local (Spatial Transform)
@@ -684,36 +679,12 @@
 		remove_positions_outside_box(_blocks_pending_update, new_box, _dirty_blocks);
 	}
 
-	_stats.time_detect_required_blocks = profiling_clock.restart(); 
+	_stats.time_detect_required_blocks = profiling_clock.restart();
 
 	_last_view_distance_blocks = _view_distance_blocks;
 	_last_viewer_block_pos = viewer_block_pos;
 
-<<<<<<< HEAD
-	time_before = os.get_ticks_usec();
-
 	send_block_data_requests();
-=======
-	// Send block loading requests
-	{
-		VoxelDataLoader::Input input;
-
-		input.priority_position = viewer_block_pos;
-		input.priority_direction = viewer_direction;
-
-		for (int i = 0; i < _blocks_pending_load.size(); ++i) {
-			VoxelDataLoader::InputBlock input_block;
-			input_block.position = _blocks_pending_load[i];
-			input_block.lod = 0;
-			input.blocks.push_back(input_block);
-		}
-
-		//print_line(String("Sending {0} block requests").format(varray(input.blocks_to_emerge.size())));
-		_blocks_pending_load.clear();
-
-		_stream_thread->push(input);
-	}
->>>>>>> dbd6d8d9
 
 	_stats.time_send_load_requests = profiling_clock.restart();
 
