#include "voxel_block_serializer.h"
#include "../math/vector3i.h"
#include "../thirdparty/lz4/lz4.h"
#include "../voxel_buffer.h"
#include "../voxel_memory_pool.h"
#include <core/os/file_access.h>

namespace {
const unsigned int BLOCK_TRAILING_MAGIC = 0x900df00d;
const int BLOCK_TRAILING_MAGIC_SIZE = 4;
} // namespace

unsigned int VoxelBlockSerializer::get_size_in_bytes(const VoxelBuffer &buffer) {

	uint32_t size = 0;
	Vector3i size_in_voxels = buffer.get_size();

	for (unsigned int channel_index = 0; channel_index < VoxelBuffer::MAX_CHANNELS; ++channel_index) {

		VoxelBuffer::Compression compression = buffer.get_channel_compression(channel_index);
		size += 1;

		switch (compression) {

			case VoxelBuffer::COMPRESSION_NONE: {
				size += size_in_voxels.volume() * sizeof(uint8_t);
			} break;

			case VoxelBuffer::COMPRESSION_UNIFORM: {
				size += 1;
			} break;

			default:
				ERR_PRINT("Unhandled compression mode");
				CRASH_NOW();
		}
	}

	return size + BLOCK_TRAILING_MAGIC_SIZE;
}

const std::vector<uint8_t> &VoxelBlockSerializer::serialize(VoxelBuffer &voxel_buffer) {

	unsigned int data_size = get_size_in_bytes(voxel_buffer);
	_data.resize(data_size);

	CRASH_COND(_file_access_memory.open_custom(_data.data(), _data.size()) != OK);
	FileAccessMemory *f = &_file_access_memory;

	for (unsigned int channel_index = 0; channel_index < VoxelBuffer::MAX_CHANNELS; ++channel_index) {

		VoxelBuffer::Compression compression = voxel_buffer.get_channel_compression(channel_index);
		f->store_8(static_cast<uint8_t>(compression));

		switch (compression) {

			case VoxelBuffer::COMPRESSION_NONE: {
				uint32_t size_in_bytes;
				uint8_t *data = voxel_buffer.get_channel_raw(channel_index, &size_in_bytes);
				CRASH_COND(data == nullptr);
				f->store_buffer(data, size_in_bytes);
			} break;

			case VoxelBuffer::COMPRESSION_UNIFORM: {
				int v = voxel_buffer.get_voxel(Vector3i(), channel_index);
				f->store_8((uint8_t)v);
				// TODO Support for larger depths
				if (VoxelBuffer::get_depth_bit_count(voxel_buffer.get_channel_depth(channel_index)) > 8) {
					ERR_PRINT("Uniform compression serialization doesn't support more than 8 bit depth");
				}
			} break;

			default:
				CRASH_COND("Unhandled compression mode");
		}
	}

	f->store_32(BLOCK_TRAILING_MAGIC);

	return _data;
}

bool VoxelBlockSerializer::deserialize(const std::vector<uint8_t> &p_data, VoxelBuffer &out_voxel_buffer) {

	CRASH_COND(_file_access_memory.open_custom(p_data.data(), p_data.size()) != OK);
	FileAccessMemory *f = &_file_access_memory;

	for (unsigned int channel_index = 0; channel_index < VoxelBuffer::MAX_CHANNELS; ++channel_index) {

		uint8_t compression_value = f->get_8();
		ERR_FAIL_COND_V_MSG(compression_value >= VoxelBuffer::COMPRESSION_COUNT, false, "At offset 0x" + String::num_int64(f->get_position() - 1, 16));
		VoxelBuffer::Compression compression = (VoxelBuffer::Compression)compression_value;

		switch (compression) {

			case VoxelBuffer::COMPRESSION_NONE: {
<<<<<<< HEAD

				//out_voxel_buffer.set_channel_depth(channel_index, VoxelBuffer::DEPTH_8_BIT);
				out_voxel_buffer.decompress_channel(channel_index);

				uint32_t size_in_bytes;
				uint8_t *buffer = out_voxel_buffer.get_channel_raw(channel_index, &size_in_bytes);

				uint32_t read_len = f->get_buffer(buffer, size_in_bytes);
				if (read_len != size_in_bytes) {
=======
				uint32_t expected_len = size_in_voxels.volume() * sizeof(uint8_t);
				// TODO Optimize allocations here

				//uint8_t *buffer = (uint8_t *)memalloc(expected_len);
				// TODO TEMPORARY FIX, I got rid of grab_channel_data in the `depth` branch, this will go away once merged
				uint8_t *buffer = VoxelMemoryPool::get_singleton()->allocate(expected_len);

				uint32_t read_len = f->get_buffer(buffer, expected_len);
				if (read_len != expected_len) {
					memdelete(buffer);
>>>>>>> 9e87a522
					ERR_PRINT("Unexpected end of file");
					return false;
				}

			} break;

			case VoxelBuffer::COMPRESSION_UNIFORM:
				out_voxel_buffer.clear_channel(channel_index, f->get_8());
				break;

			default:
				ERR_PRINT("Unhandled compression mode");
				return false;
		}
	}

	// Failure at this indicates file corruption
	ERR_FAIL_COND_V_MSG(f->get_32() != BLOCK_TRAILING_MAGIC, false, "At offset 0x" + String::num_int64(f->get_position() - 4, 16));
	return true;
}

const std::vector<uint8_t> &VoxelBlockSerializer::serialize_and_compress(VoxelBuffer &voxel_buffer) {

	const std::vector<uint8_t> &data = serialize(voxel_buffer);

	unsigned int header_size = sizeof(unsigned int);
	_compressed_data.resize(header_size + LZ4_compressBound(data.size()));

	// Write header
	CRASH_COND(_file_access_memory.open_custom(_compressed_data.data(), _compressed_data.size()) != OK);
	_file_access_memory.store_32(data.size());
	_file_access_memory.close();

	int compressed_size = LZ4_compress_default(
			(const char *)data.data(),
			(char *)_compressed_data.data() + header_size,
			data.size(),
			_compressed_data.size() - header_size);

	CRASH_COND(compressed_size < 0);
	CRASH_COND(compressed_size == 0);

	_compressed_data.resize(header_size + compressed_size);
	return _compressed_data;
}

bool VoxelBlockSerializer::decompress_and_deserialize(const std::vector<uint8_t> &p_data, VoxelBuffer &out_voxel_buffer) {

	// Read header
	unsigned int header_size = sizeof(unsigned int);
	ERR_FAIL_COND_V(_file_access_memory.open_custom(p_data.data(), p_data.size()) != OK, false);
	unsigned int decompressed_size = _file_access_memory.get_32();
	_file_access_memory.close();

	_data.resize(decompressed_size);

	unsigned int actually_decompressed_size = LZ4_decompress_safe(
			(const char *)p_data.data() + header_size,
			(char *)_data.data(),
			p_data.size() - header_size,
			_data.size());

	ERR_FAIL_COND_V_MSG(actually_decompressed_size < 0, false,
			String("LZ4 decompression error {0}").format(varray(actually_decompressed_size)));

	ERR_FAIL_COND_V_MSG(actually_decompressed_size != decompressed_size, false,
			String("Expected {0} bytes, obtained {1}").format(varray(decompressed_size, actually_decompressed_size)));

	return deserialize(_data, out_voxel_buffer);
}

bool VoxelBlockSerializer::decompress_and_deserialize(FileAccess *f, unsigned int size_to_read, VoxelBuffer &out_voxel_buffer) {

	ERR_FAIL_COND_V(f == nullptr, false);

	_compressed_data.resize(size_to_read);
	unsigned int read_size = f->get_buffer(_compressed_data.data(), size_to_read);
	ERR_FAIL_COND_V(read_size != size_to_read, false);

	return decompress_and_deserialize(_compressed_data, out_voxel_buffer);
}<|MERGE_RESOLUTION|>--- conflicted
+++ resolved
@@ -94,7 +94,6 @@
 		switch (compression) {
 
 			case VoxelBuffer::COMPRESSION_NONE: {
-<<<<<<< HEAD
 
 				//out_voxel_buffer.set_channel_depth(channel_index, VoxelBuffer::DEPTH_8_BIT);
 				out_voxel_buffer.decompress_channel(channel_index);
@@ -104,18 +103,6 @@
 
 				uint32_t read_len = f->get_buffer(buffer, size_in_bytes);
 				if (read_len != size_in_bytes) {
-=======
-				uint32_t expected_len = size_in_voxels.volume() * sizeof(uint8_t);
-				// TODO Optimize allocations here
-
-				//uint8_t *buffer = (uint8_t *)memalloc(expected_len);
-				// TODO TEMPORARY FIX, I got rid of grab_channel_data in the `depth` branch, this will go away once merged
-				uint8_t *buffer = VoxelMemoryPool::get_singleton()->allocate(expected_len);
-
-				uint32_t read_len = f->get_buffer(buffer, expected_len);
-				if (read_len != expected_len) {
-					memdelete(buffer);
->>>>>>> 9e87a522
 					ERR_PRINT("Unexpected end of file");
 					return false;
 				}
